--- conflicted
+++ resolved
@@ -19,28 +19,22 @@
 package org.apache.flink.runtime.rpc.resourcemanager;
 
 import akka.dispatch.Mapper;
-<<<<<<< HEAD
 import akka.dispatch.OnFailure;
 import akka.dispatch.OnSuccess;
 import org.apache.flink.runtime.clusterframework.types.ResourceID;
 import org.apache.flink.runtime.clusterframework.types.SlotID;
-=======
 
 import org.apache.flink.runtime.clusterframework.types.ResourceID;
->>>>>>> b7259d61
 import org.apache.flink.runtime.instance.InstanceID;
 import org.apache.flink.runtime.rpc.RpcMethod;
 import org.apache.flink.runtime.rpc.RpcEndpoint;
 import org.apache.flink.runtime.rpc.RpcService;
 import org.apache.flink.runtime.rpc.jobmaster.JobMaster;
 import org.apache.flink.runtime.rpc.jobmaster.JobMasterGateway;
-<<<<<<< HEAD
 import org.apache.flink.runtime.rpc.taskexecutor.SlotAllocationResponse;
 import org.apache.flink.runtime.rpc.taskexecutor.SlotReport;
 import org.apache.flink.runtime.rpc.taskexecutor.TaskExecutorGateway;
-=======
 import org.apache.flink.runtime.rpc.taskexecutor.TaskExecutorRegistrationSuccess;
->>>>>>> b7259d61
 import org.apache.flink.util.Preconditions;
 
 import scala.concurrent.ExecutionContext;
@@ -87,8 +81,7 @@
 	@RpcMethod
 	public Future<RegistrationResponse> registerJobMaster(JobMasterRegistration jobMasterRegistration) {
 		Future<JobMasterGateway> jobMasterFuture = getRpcService().connect(
-			jobMasterRegistration.getAddress(),
-			JobMasterGateway.class);
+			jobMasterRegistration.getAddress(), JobMasterGateway.class);
 
 		return jobMasterFuture.map(new Mapper<JobMasterGateway, RegistrationResponse>() {
 			@Override
@@ -121,29 +114,30 @@
 
 
 	/**
-<<<<<<< HEAD
-	 * @param resourceManagerLeaderId The fencing token for the ResourceManager leader
-	 * @param taskExecutorAddress     The address of the TaskExecutor that registers
-	 * @param resourceID              The resource ID of the TaskExecutor that registers
-	 * @param slotReport              The report describing available and allocated slots
+	 *
+	 * @param resourceManagerLeaderId  The fencing token for the ResourceManager leader
+	 * @param taskExecutorAddress      The address of the TaskExecutor that registers
+	 * @param resourceID               The resource ID of the TaskExecutor that registers
+	 *
 	 * @return The response by the ResourceManager.
 	 */
 	@RpcMethod
-	public Future<TaskExecutorRegistrationResponse> registerTaskExecutor(
+	public org.apache.flink.runtime.rpc.registration.RegistrationResponse registerTaskExecutor(
 		UUID resourceManagerLeaderId,
 		String taskExecutorAddress,
-		final ResourceID resourceID,
-		SlotReport slotReport) {
+		final ResourceID resourceID) {
 		Future<TaskExecutorGateway> taskExecutorFuture =
 			getRpcService().connect(taskExecutorAddress, TaskExecutorGateway.class);
 
-		return taskExecutorFuture.map(new Mapper<TaskExecutorGateway, TaskExecutorRegistrationResponse>() {
+		taskExecutorFuture.onSuccess(new OnSuccess<TaskExecutorGateway>() {
 			@Override
-			public TaskExecutorRegistrationResponse apply(final TaskExecutorGateway taskExecutorGateway) {
+			public void onSuccess(TaskExecutorGateway taskExecutorGateway) throws Throwable {
 				taskExecutorGateways.put(resourceID, taskExecutorGateway);
-				return new TaskExecutorRegistrationResponse.Decline("");
 			}
 		}, getMainThreadExecutionContext());
+
+		return new TaskExecutorRegistrationSuccess(new InstanceID(), 5000);
+
 	}
 
 	/**
@@ -151,7 +145,7 @@
 	 * @param slotRequest slot request information
 	 * @param slotID which slot is choosen
 	 */
-	@RpcMethod
+
 	public void sendRequestSlotToTaskManager(final SlotRequest slotRequest, final SlotID slotID) {
 		ResourceID resourceID = slotID.getResourceID();
 		TaskExecutorGateway te = taskExecutorGateways.get(resourceID);
@@ -178,22 +172,4 @@
 		}
 	}
 
-
-=======
-	 *
-	 * @param resourceManagerLeaderId  The fencing token for the ResourceManager leader 
-	 * @param taskExecutorAddress      The address of the TaskExecutor that registers
-	 * @param resourceID               The resource ID of the TaskExecutor that registers
-	 *
-	 * @return The response by the ResourceManager.
-	 */
-	@RpcMethod
-	public org.apache.flink.runtime.rpc.registration.RegistrationResponse registerTaskExecutor(
-			UUID resourceManagerLeaderId,
-			String taskExecutorAddress,
-			ResourceID resourceID) {
-
-		return new TaskExecutorRegistrationSuccess(new InstanceID(), 5000);
-	}
->>>>>>> b7259d61
 }