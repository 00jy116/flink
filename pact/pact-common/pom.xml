--- conflicted
+++ resolved
@@ -7,14 +7,9 @@
 	<parent>
 		<artifactId>pact</artifactId>
 		<groupId>eu.stratosphere</groupId>
-<<<<<<< HEAD
-		<version>0.2-ozone</version>
-        <relativePath>..</relativePath>
-    </parent>
-=======
-		<version>0.3-SNAPSHOT</version>
+		<version>0.4-ozone-SNAPSHOT</version>
+		<relativePath>..</relativePath>
 	</parent>
->>>>>>> aca4323c
 
 	<artifactId>pact-common</artifactId>
 	<name>pact-common</name>
